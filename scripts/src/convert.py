--- conflicted
+++ resolved
@@ -90,12 +90,12 @@
         os.makedirs(testdir)
 
     # file loop
-    for h5 in evh5s:
+    for h5 in evh5s[:5]:
         src_wavpath = join(pconf.wavdir, args.org,
                            "{}.wav".format(h5.flbl))
         assert exists(src_wavpath)
         fs, src_waveform = wavfile.read(src_wavpath)
-        assert fs == 16000
+        assert fs == sconf.fs
         print(h5.flbl + ' converts.')
 
         # get F0 feature
@@ -107,8 +107,30 @@
         # convert F0
         cvf0 = f0stats.convert_f0(f0)
 
-        # remove power coef
+        # convert mel-cepstrum
+        cvmcep_wopow = mcepgmm.convert(calculate_delta(mcep[:, 1:]))
+        cvmcep = np.c_[mcep_0th, cvmcep_wopow]
+
+        if args.cvtype == None:
+            # TODO: convert band-aperiodicity
+            # cvbap = bapgmm.convert(calculate_delta(bap))
+
+            # synthesis VC w/o GV
+            wav = synthesizer.synthesis(cvf0, cvmcep, apperiodicity)
+            wavpath = testdir + '/' + h5.flbl + '_VC_woGV.wav'
+            wavfile.write(wavpath, sconf.fs, np.array(wav, dtype=np.int16))
+
+            # synthesis w/ GV
+            cvmcep_wopow_wGV = mcepgv.apply_gvpostfilter(
+                cvmcep_wopow, startdim=1)
+            cvmcep_wGV = np.c_[mcep_0th, cvmcep_wopow_wGV]
+            wav_wGV = synthesizer.synthesis(cvf0, cvmcep_wGV, apperiodicity)
+            wav_wGVpath = testdir + '/' + h5.flbl + '_VC_wGV.wav'
+            wavfile.write(
+                wav_wGVpath, sconf.fs, np.array(wav_wGV, dtype=np.int16))
+
         if args.cvtype == 'diff':
+            # remove power coef
             cvmcep[:, 0] = 0.0
             b = np.apply_along_axis(pysptk.mc2b, 1, cvmcep, alpha)
             assert np.isfinite(b).all()
@@ -116,40 +138,17 @@
             wav = diff_synth.synthesis(src_waveform, b)
             wav = np.clip(wav, -32768, 32767)
 
-        if False:
-            plt.plot(src_waveform)
-            plt.plot(wav)
-            plt.show()
+            wav_DIFFVCwoGVpath = testdir + '/' + h5.flbl + '_DIFFVC_woGV.wav'
+            wavfile.write(
+                wav_DIFFVCwoGVpath, sconf.fs, np.array(wav, dtype=np.int16))
 
-        # TODO: convert band-aperiodicity
-        # cvbap = bapgmm.convert(calculate_delta(bap))
+            print(np.max(src_waveform), np.min(src_waveform))
+            print(np.max(wav), np.min(wav))
 
-<<<<<<< HEAD
-        # synethesis
-        if args.cvtype == None:
-            wav = synthesizer.synthesis(f0, cvmcep, apperiodicity)
-        # wav_wGV = synthesizer.synthesis(cvf0, cvmcep, apperiodicity)
-
-        print(np.max(src_waveform), np.min(src_waveform))
-        print(np.max(wav), np.min(wav))
-
-        # save as wav file
-=======
-        # conversion w/o GV
-        cvmcep_wopow = mcepgmm.convert(calculate_delta(mcep[:, 1:]))
-        cvmcep = np.c_[mcep_0th, cvmcep_wopow]
-        # wav = synthesizer.synthesis(f0, cvmcep, apperiodicity)
-        wav = synthesizer.synthesis(cvf0, cvmcep, apperiodicity)
->>>>>>> 8aa14266
-        wavpath = testdir + '/' + h5.flbl + '_cv.wav'
-        wavfile.write(wavpath, sconf.fs, np.array(wav, dtype=np.int16))
-
-        # conversion w/ GV
-        cvmcep_wopow_wGV = mcepgv.apply_gvpostfilter(cvmcep_wopow, startdim=1)
-        cvmcep_wGV = np.c_[mcep_0th, cvmcep_wopow_wGV]
-        wav_wGV = synthesizer.synthesis(cvf0, cvmcep_wGV, apperiodicity)
-        wav_wGVpath = testdir + '/' + h5.flbl + '_cv_wGV.wav'
-        wavfile.write(wav_wGVpath, sconf.fs, np.array(wav_wGV, dtype=np.int16))
+            if False:
+                plt.plot(src_waveform)
+                plt.plot(wav)
+                plt.show()
 
     # close h5 files
     close_h5files(evh5s, 'ev')
